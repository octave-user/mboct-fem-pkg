# This is a basic workflow to help you get started with Actions

name: CI

# Controls when the action will run.
on:
  # Triggers the workflow on push or pull request events but only for the master branch
  push:
    branches: [ master ]
  pull_request:
    branches: [ master ]

  # Allows you to run this workflow manually from the Actions tab
  workflow_dispatch:

# A workflow run is made up of one or more jobs that can run sequentially or in parallel
jobs:
  # This workflow contains a single job called "build"
  build:
    # The type of runner that the job will run on
    runs-on: ubuntu-20.04

    # Steps represent a sequence of tasks that will be executed as part of the job
    steps:
      # Checks-out your repository under $GITHUB_WORKSPACE, so your job can access it
      - uses: actions/checkout@v2

      # Runs a single command using the runners shell
      - name: Install build dependencies for GNU/Octave
        run: |
           sudo sed -Ei 's/^# deb-src /deb-src /' /etc/apt/sources.list
           sudo apt-get update
           sudo apt-get build-dep octave
           sudo apt-get install mercurial \
           libsuitesparse-dev libarpack2-dev libmumps-seq-dev \
           libmetis-dev libnlopt-dev \
           trilinos-all-dev libopenmpi-dev libptscotch-dev libsuitesparse-dev libqrupdate-dev

      # Runs a single command using the runners shell
      - name: Clone GNU/Octave
        run: |
           hg clone https://www.octave.org/hg/octave octave
           pushd octave
           hg checkout stable
           popd

      # Runs a single command using the runners shell
      - name: Compile GNU/Octave
        run: |
           pushd octave
           ./bootstrap
           ./configure --disable-java
           make -j4
           popd

      # Runs a single command using the runners shell
      - name: Check GNU/Octave
        run: |
           pushd octave
           make check 2>&1 | tee fntests.out
           awk -F ' ' 'BEGIN{ failed=9999; } /^  FAIL\>/{ failed = $2; } END { if (failed != 0) exit 1; }' fntests.out
           popd

      # Runs a single command using the runners shell
      - name: Install GNU/Octave
        run: |
           pushd octave
           sudo make install
           popd

      # Runs a single command using the runners shell
      - name: Install nurbs
        run: |
           sudo octave --eval "pkg install -verbose -forge nurbs"

      # Runs a single command using the runners shell
      - name: Install MKL
        run: |
           sudo apt-get install libmkl-full-dev ## Should be installed after GNU/Octave in order to avoid race conditions

      # Runs a single command using the runners shell
      - name: Install Gmsh
        run: |
           wget http://www.gmsh.info/bin/Linux/gmsh-stable-Linux64.tgz
           tar -zxvf gmsh-stable-Linux64.tgz
           sudo install gmsh-*.*.*-Linux64/bin/gmsh /usr/local/bin
           gmsh --version

      # Runs a set of commands using the runners shell
      - name: Clone MBDyn
        run: |
          git clone -b develop https://public.gitlab.polimi.it/DAER/mbdyn.git
<<<<<<< HEAD
          pushd mbdyn
          git config --local user.email mbdyn-user@a1.net
          git config --local user.name mbdyn-user
          git merge origin/inertia-beta-gamma
          popd
=======
>>>>>>> 54cc92e2

      # Runs a set of commands using the runners shell
      - name: Compile MBDyn
        run: |
          pushd mbdyn
          ./bootstrap.sh
          ./configure --with-static-modules \
          --enable-octave \
          --disable-Werror CXXFLAGS="-Ofast -Wall -march=native -mtune=native" \
          CPPFLAGS="-I/usr/lib/x86_64-linux-gnu/openmpi/include -I/usr/lib/x86_64-linux-gnu/openmpi/include/openmpi/ompi/mpi/cxx -I/usr/include/trilinos -I/usr/include/suitesparse" \
          LDFLAGS="-L/usr/lib/x86_64-linux-gnu/hdf5/openmpi" \
          --with-arpack --with-umfpack --with-klu --with-arpack --with-lapack --without-metis --with-mpi --with-trilinos --with-pardiso --with-suitesparseqr --with-qrupdate
          make -j4
          popd

      # Runs a set of commands using the runners shell
      - name: Check MBDyn
        run: |
          pushd mbdyn
          for cmd in "libraries/libmbmath/sp_gradient_test" \
                     "libraries/libmbmath/dgeequtest" \
                     "libraries/libmbmath/itertest" \
                     "libraries/libmbmath/matmultest" \
                     "libraries/libmbmath/subtest" \
                     "libraries/libmbwrap/arptest" \
                     "libraries/libmbwrap/cctest -m umfpack" \
                     "libraries/libmbwrap/cctest -m y12" \
                     "libraries/libmbwrap/wraptest -m umfpack" \
                     "libraries/libmbwrap/wraptest -m pardiso" \
                     "libraries/libmbwrap/wraptest -m pardiso_64" \
                     "libraries/libmbwrap/wraptest -m naive" \
                     "libraries/libmbwrap/wraptest -m lapack" \
                     "libraries/libmbwrap/wraptest -m qr" \
                     "libraries/libmbwrap/wraptest -m spqr" \
                     "libraries/liby12/y12test" \
                     "mbdyn/struct/solidshapetest" ; do
               printf "running command: \"%s\"\n" "${cmd}"
               ${cmd}
               rc=$?
               printf "status: %d\n" ${rc}
          done
          popd

      # Runs a set of commands using the runners shell
      - name: Install MBDyn
        run: |
          pushd mbdyn
          sudo make install
          popd

      - name: Install mboct-octave-pkg
        run: |
           git clone -b master https://github.com/octave-user/mboct-octave-pkg.git && \
           pushd mboct-octave-pkg && \
           make CXXFLAGS="-Ofast -Wall -march=native" install_local && popd

      - name: Install mboct-numerical-pkg
        run: |
           git clone -b master https://github.com/octave-user/mboct-numerical-pkg.git && \
           pushd mboct-numerical-pkg && \
           make CXXFLAGS="-Ofast -Wall -march=native" install_local && popd

      - name: Install mboct-mbdyn-pkg
        run: |
           git clone -b iso20upc https://github.com/octave-user/mboct-mbdyn-pkg.git && \
           pushd mboct-mbdyn-pkg && \
           make CXXFLAGS="-Ofast -Wall -march=native" install_local && popd

      - name: Create distribution
        run: make -C $GITHUB_WORKSPACE dist

      - name: Install the package
        run: make -C $GITHUB_WORKSPACE CXXFLAGS="-Ofast -Wall -march=native" install_local

      - name: Install fem_pre_mesh_size
        run: |
             pushd $GITHUB_WORKSPACE/src
             ./bootstrap && ./configure && make && sudo make install
             popd

      - name: Run all tests
        run: |
             make -C $GITHUB_WORKSPACE check_installed 2>&1 | tee fntests.out
             cat ${GITHUB_WORKSPACE}/fntests.log
             tail -n 14 fntests.out
             awk -F ' ' 'BEGIN{ failed=9999; } /^  FAIL\>/{ failed = $2; } END { if (failed != 0) exit 1; }' fntests.out<|MERGE_RESOLUTION|>--- conflicted
+++ resolved
@@ -90,14 +90,6 @@
       - name: Clone MBDyn
         run: |
           git clone -b develop https://public.gitlab.polimi.it/DAER/mbdyn.git
-<<<<<<< HEAD
-          pushd mbdyn
-          git config --local user.email mbdyn-user@a1.net
-          git config --local user.name mbdyn-user
-          git merge origin/inertia-beta-gamma
-          popd
-=======
->>>>>>> 54cc92e2
 
       # Runs a set of commands using the runners shell
       - name: Compile MBDyn
